--- conflicted
+++ resolved
@@ -1236,11 +1236,7 @@
  */
 
 binet.getNetwork = function getNetwork(raw) {
-<<<<<<< HEAD
-  if (!binet.isRoutable())
-=======
   if (!binet.isRoutable(raw))
->>>>>>> 06712a4e
     return networks.NONE;
 
   if (binet.isIPv4(raw))
